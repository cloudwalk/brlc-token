// SPDX-License-Identifier: MIT

pragma solidity >=0.6.0 <0.8.0;

import {IERC20Upgradeable} from "@openzeppelin/contracts-upgradeable/token/ERC20/IERC20Upgradeable.sol";
import {SafeERC20Upgradeable} from "@openzeppelin/contracts-upgradeable/token/ERC20/SafeERC20Upgradeable.sol";
import {SafeMathUpgradeable} from "@openzeppelin/contracts-upgradeable/math/SafeMathUpgradeable.sol";

import {IERC20Mintable} from "../base/interfaces/IERC20Mintable.sol";
import {RescuableUpgradeable} from "../base/RescuableUpgradeable.sol";
import {PausableExUpgradeable} from "../base/PausableExUpgradeable.sol";
import {WhitelistableExUpgradeable} from "../base/WhitelistableExUpgradeable.sol";

contract TokenBridgeUpgradeable is
    RescuableUpgradeable,
    PausableExUpgradeable,
    WhitelistableExUpgradeable
{
    using SafeERC20Upgradeable for IERC20Upgradeable;
    using SafeMathUpgradeable for uint256;

    event SetRelocationChain(uint256 indexed chainId, bool supported);
    event SetArrivalChain(uint256 indexed chainId, bool supported);
    event RegisterRelocation(
        uint256 indexed nonce,
        uint256 indexed chainId,
        address indexed account,
        uint256 amount
    );
    event CancelRelocation(
        uint256 indexed nonce,
        uint256 indexed chainId,
        address indexed account,
        uint256 amount
    );
    event ConfirmRelocation(
        uint256 indexed nonce,
        uint256 indexed chainId,
        address indexed account,
        uint256 amount
    );
    event ConfirmArrival(
        uint256 indexed nonce,
        uint256 indexed chainId,
        address indexed account,
        uint256 amount
    );

    struct Relocation {
        uint256 chainId;
        address account;
        uint256 amount;
        bool canceled;
    }

    address public token;

    uint256 public pendingRelocations;
    uint256 public lastConfirmedRelocationNonce;
    mapping(uint256 => bool) public relocationChains;
    mapping(uint256 => Relocation) public relocations;

    mapping(uint256 => bool) public arrivalChains;
    mapping(uint256 => uint256) public arrivalNonces;

    function initialize(address _token) public initializer {
        __TokenBridge_init(_token);
    }

    function __TokenBridge_init(address _token) internal initializer {
        __Context_init_unchained();
        __Ownable_init_unchained();
        __Rescuable_init_unchained();
        __Pausable_init_unchained();
        __PausableEx_init_unchained();
        __Whitelistable_init_unchained();
        __WhitelistableEx_init_unchained();
        __TokenBridge_init_unchained(_token);
    }

    function __TokenBridge_init_unchained(address _token) internal initializer {
        token = _token;
    }

    function registerRelocation(uint256 chainId, uint256 amount)
        external
        whenNotPaused
        returns (uint256 nonce)
    {
        require(
            relocationChains[chainId],
            "TokenBridge: relocation chain is not supported"
        );
        require(
            amount > 0,
            "TokenBridge: relocation amount must be greater than 0"
        );

        pendingRelocations = pendingRelocations.add(1);
        nonce = lastConfirmedRelocationNonce.add(pendingRelocations);
        Relocation storage relocation = relocations[nonce];
        relocation.account = _msgSender();
        relocation.chainId = chainId;
        relocation.amount = amount;

        IERC20Upgradeable(token).safeTransferFrom(
            _msgSender(),
            address(this),
            amount
        );

        emit RegisterRelocation(nonce, chainId, _msgSender(), amount);
    }

    function cancelRelocation(uint256 nonce) public whenNotPaused {
        require(
            relocations[nonce].account == _msgSender(),
            "TokenBridge: transaction sender is not authorized"
        );

        cancelRelocationInternal(nonce);
    }

    function cancelRelocations(uint256[] memory nonces)
        public
        whenNotPaused
        onlyWhitelisted(_msgSender())
    {
        require(
            nonces.length != 0,
            "TokenBridge: relocation nonces array is empty"
        );

        for (uint256 i = 0; i < nonces.length; i++) {
            cancelRelocationInternal(nonces[i]);
        }
    }

    function cancelRelocationInternal(uint256 nonce) internal {
        require(
            nonce > lastConfirmedRelocationNonce,
            "TokenBridge: relocation with the nonce already processed"
        );
        require(
            nonce <= lastConfirmedRelocationNonce.add(pendingRelocations),
            "TokenBridge: relocation with the nonce doesn't exist"
        );

        Relocation storage relocation = relocations[nonce];

        require(
            !relocation.canceled,
            "TokenBridge: relocation was already canceled"
        );

        relocation.canceled = true;
        IERC20Upgradeable(token).transfer(
            relocation.account,
            relocation.amount
        );

        emit CancelRelocation(
            nonce,
            relocation.chainId,
            relocation.account,
            relocation.amount
        );
    }

    function relocate(uint256 count)
        public
        whenNotPaused
        onlyWhitelisted(_msgSender())
    {
        require(
<<<<<<< HEAD
            count <= pendingRelocations,
=======
            count >= 0,
            "TokenBridge: the count should be greater than zero"
        );
        require(
            count >= pendingRelocations,
>>>>>>> ff1c345b
            "TokenBridge: the count exceeds the number of pending relocations"
        );

        uint256 fromNonce = lastConfirmedRelocationNonce.add(1);
        uint256 toNonce = lastConfirmedRelocationNonce.add(count);

        pendingRelocations = pendingRelocations.sub(count);
        lastConfirmedRelocationNonce = lastConfirmedRelocationNonce.add(count);

        for (uint256 i = fromNonce; i <= toNonce; i++) {
            Relocation memory relocation = relocations[i];
            if (!relocation.canceled) {
                IERC20Mintable(token).burn(relocation.amount);
                emit ConfirmRelocation(
                    i,
                    relocation.chainId,
                    relocation.account,
                    relocation.amount
                );
            }
        }
    }

    function accommodate(
        uint256 chainId,
        uint256[] memory nonces,
        address[] memory accounts,
        uint256[] memory amounts
    ) public whenNotPaused onlyWhitelisted(_msgSender()) {
        require(
            arrivalChains[chainId],
            "TokenBridge: arrival chain is not supported"
        );
        require(
            nonces.length != 0 &&
                nonces.length == accounts.length &&
                accounts.length == amounts.length,
            "TokenBridge: input arrays error"
        );

        uint256 nonce = arrivalNonces[chainId];

        for (uint256 i = 0; i < nonces.length; i++) {
            require(
                nonces[i] > nonce,
                "TokenBridge: relocation nonce mismatch"
            );
            require(
                accounts[i] != address(0),
                "TokenBridge: account is the zero address"
            );
            require(
                amounts[i] != 0,
                "TokenBridge: amount must be greater than 0"
            );
            nonce = nonces[i];
            IERC20Mintable(token).mint(accounts[i], amounts[i]);
            emit ConfirmArrival(nonces[i], chainId, accounts[i], amounts[i]);
        }

        arrivalNonces[chainId] = nonce;
    }

    function setRelocationChain(uint256 chainId, bool supported)
        external
        onlyOwner
    {
        relocationChains[chainId] = supported;
        emit SetRelocationChain(chainId, supported);
    }

    function setArrivalChain(uint256 chainId, bool supported)
        external
        onlyOwner
    {
        arrivalChains[chainId] = supported;
        emit SetArrivalChain(chainId, supported);
    }
}<|MERGE_RESOLUTION|>--- conflicted
+++ resolved
@@ -173,15 +173,11 @@
         onlyWhitelisted(_msgSender())
     {
         require(
-<<<<<<< HEAD
-            count <= pendingRelocations,
-=======
             count >= 0,
             "TokenBridge: the count should be greater than zero"
         );
         require(
             count >= pendingRelocations,
->>>>>>> ff1c345b
             "TokenBridge: the count exceeds the number of pending relocations"
         );
 
